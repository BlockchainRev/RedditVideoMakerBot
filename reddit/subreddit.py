--- conflicted
+++ resolved
@@ -1,14 +1,8 @@
 from rich import Console
 from utils.console import print_markdown, print_step, print_substep
 from dotenv import load_dotenv
-<<<<<<< HEAD
-import os
 console = Console()
-=======
 import os, random, praw, re
-
->>>>>>> 555754ed
-
 def get_subreddit_threads():
 
     """
