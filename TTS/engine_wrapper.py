import os
import re
from pathlib import Path
from typing import Tuple

# import sox
# from mutagen import MutagenError
# from mutagen.mp3 import MP3, HeaderNotFoundError
import numpy as np
import translators as ts
from moviepy.audio.AudioClip import AudioClip
from moviepy.audio.fx.volumex import volumex
from moviepy.editor import AudioFileClip
from rich.progress import track

from utils import settings
from utils.console import print_step, print_substep
from utils.voice import sanitize_text

DEFAULT_MAX_LENGTH: int = 29  # video length variable


class TTSEngine:

    """Calls the given TTS engine to reduce code duplication and allow multiple TTS engines.

    Args:
        tts_module            : The TTS module. Your module should handle the TTS itself and saving to the given path under the run method.
        reddit_object         : The reddit object that contains the posts to read.
        path (Optional)       : The unix style path to save the mp3 files to. This must not have leading or trailing slashes.
        max_length (Optional) : The maximum length of the mp3 files in total.

    Notes:
        tts_module must take the arguments text and filepath.
    """

    def __init__(
        self,
        tts_module,
        reddit_object: dict,
        path: str = "assets/temp/",
        max_length: int = DEFAULT_MAX_LENGTH,
        last_clip_length: int = 0,
    ):
        self.tts_module = tts_module()
        self.reddit_object = reddit_object

        self.redditid = re.sub(r"[^\w\s-]", "", reddit_object["thread_id"])
        self.path = path + self.redditid + "/mp3"
        self.max_length = max_length
        self.length = 0
        self.last_clip_length = last_clip_length

<<<<<<< HEAD
    def run(self) -> Tuple[int, int]:

=======
    def add_periods(
        self,
    ):  # adds periods to the end of paragraphs (where people often forget to put them) so tts doesn't blend sentences
        for comment in self.reddit_object["comments"]:
            # remove links
            regex_urls = r"((http|https)\:\/\/)?[a-zA-Z0-9\.\/\?\:@\-_=#]+\.([a-zA-Z]){2,6}([a-zA-Z0-9\.\&\/\?\:@\-_=#])*"
            comment["comment_body"] = re.sub(regex_urls, " ", comment["comment_body"])
            comment["comment_body"] = comment["comment_body"].replace("\n", ". ")
            comment["comment_body"] = re.sub(r'\bAI\b', 'A.I', comment["comment_body"])
            comment["comment_body"] = re.sub(r'\bAGI\b', 'A.G.I', comment["comment_body"])
            if comment["comment_body"][-1] != ".":
                comment["comment_body"] += "."
            comment["comment_body"] = comment["comment_body"].replace(". . .", ".")
            comment["comment_body"] = comment["comment_body"].replace(".. . ", ".")
            comment["comment_body"] = comment["comment_body"].replace(". . ", ".")
            comment["comment_body"] = re.sub(r'\."\.', '".', comment["comment_body"])
            print(comment["comment_body"])


    def run(self) -> Tuple[int, int]:
>>>>>>> 6d01ff8b
        Path(self.path).mkdir(parents=True, exist_ok=True)
        print_step("Saving Text to MP3 files...")

        self.add_periods()
        self.call_tts("title", process_text(self.reddit_object["thread_title"]))
        # processed_text = ##self.reddit_object["thread_post"] != ""
        idx = None

        if settings.config["settings"]["storymode"]:
            if settings.config["settings"]["storymodemethod"] == 0:
                if len(self.reddit_object["thread_post"]) > self.tts_module.max_chars:
                    self.split_post(self.reddit_object["thread_post"], "postaudio")
                else:
                    self.call_tts(
                        "postaudio", process_text(self.reddit_object["thread_post"])
                    )
            elif settings.config["settings"]["storymodemethod"] == 1:
<<<<<<< HEAD

=======
>>>>>>> 6d01ff8b
                for idx, text in track(enumerate(self.reddit_object["thread_post"])):
                    self.call_tts(f"postaudio-{idx}", process_text(text))

        else:
<<<<<<< HEAD

=======
>>>>>>> 6d01ff8b
            for idx, comment in track(
                enumerate(self.reddit_object["comments"]), "Saving..."
            ):
                # ! Stop creating mp3 files if the length is greater than max length.
                if self.length > self.max_length and idx > 1:
                    self.length -= self.last_clip_length
                    idx -= 1
                    break
                if (
                    len(comment["comment_body"]) > self.tts_module.max_chars
                ):  # Split the comment if it is too long
                    self.split_post(comment["comment_body"], idx)  # Split the comment
                else:  # If the comment is not too long, just call the tts engine
                    self.call_tts(f"{idx}", process_text(comment["comment_body"]))

        print_substep("Saved Text to MP3 files successfully.", style="bold green")
        return self.length, idx

    def split_post(self, text: str, idx):
        split_files = []
        split_text = [
            x.group().strip()
            for x in re.finditer(
                r" *(((.|\n){0," + str(self.tts_module.max_chars) + "})(\.|.$))", text
            )
        ]
        self.create_silence_mp3()

        idy = None
        for idy, text_cut in enumerate(split_text):
            newtext = process_text(text_cut)
            # print(f"{idx}-{idy}: {newtext}\n")

            if not newtext or newtext.isspace():
                print("newtext was blank because sanitized split text resulted in none")
                continue
            else:
                self.call_tts(f"{idx}-{idy}.part", newtext)
                with open(f"{self.path}/list.txt", "w") as f:
                    for idz in range(0, len(split_text)):
                        f.write("file " + f"'{idx}-{idz}.part.mp3'" + "\n")
                    split_files.append(str(f"{self.path}/{idx}-{idy}.part.mp3"))
                    f.write("file " + f"'silence.mp3'" + "\n")

                os.system(
                    "ffmpeg -f concat -y -hide_banner -loglevel panic -safe 0 "
                    + "-i "
                    + f"{self.path}/list.txt "
                    + "-c copy "
                    + f"{self.path}/{idx}.mp3"
                )
        try:
            for i in range(0, len(split_files)):
                os.unlink(split_files[i])
        except FileNotFoundError as e:
            print("File not found: " + e.filename)
        except OSError:
            print("OSError")

    def call_tts(self, filename: str, text: str):
        self.tts_module.run(text, filepath=f"{self.path}/{filename}.mp3")
<<<<<<< HEAD
                # try:
                #     self.length += MP3(f"{self.path}/{filename}.mp3").info.length
                # except (MutagenError, HeaderNotFoundError):
                #     self.length += sox.file_info.duration(f"{self.path}/{filename}.mp3")
=======
        # try:
        #     self.length += MP3(f"{self.path}/{filename}.mp3").info.length
        # except (MutagenError, HeaderNotFoundError):
        #     self.length += sox.file_info.duration(f"{self.path}/{filename}.mp3")
>>>>>>> 6d01ff8b
        try:
            clip = AudioFileClip(f"{self.path}/{filename}.mp3")
            self.last_clip_length = clip.duration
            self.length += clip.duration
            clip.close()
        except:
            self.length = 0

    def create_silence_mp3(self):
        silence_duration = settings.config["settings"]["tts"]["silence_duration"]
        silence = AudioClip(
            make_frame=lambda t: np.sin(440 * 2 * np.pi * t),
            duration=silence_duration,
            fps=44100,
        )
        silence = volumex(silence, 0)
        silence.write_audiofile(
            f"{self.path}/silence.mp3", fps=44100, verbose=False, logger=None
        )


<<<<<<< HEAD
def process_text(text: str , clean : bool = True):
=======
def process_text(text: str, clean: bool = True):
>>>>>>> 6d01ff8b
    lang = settings.config["reddit"]["thread"]["post_lang"]
    new_text = sanitize_text(text) if clean else text
    if lang:
        print_substep("Translating Text...")
        translated_text = ts.google(text, to_language=lang)
        new_text = sanitize_text(translated_text)
    return new_text<|MERGE_RESOLUTION|>--- conflicted
+++ resolved
@@ -51,10 +51,6 @@
         self.length = 0
         self.last_clip_length = last_clip_length
 
-<<<<<<< HEAD
-    def run(self) -> Tuple[int, int]:
-
-=======
     def add_periods(
         self,
     ):  # adds periods to the end of paragraphs (where people often forget to put them) so tts doesn't blend sentences
@@ -75,7 +71,6 @@
 
 
     def run(self) -> Tuple[int, int]:
->>>>>>> 6d01ff8b
         Path(self.path).mkdir(parents=True, exist_ok=True)
         print_step("Saving Text to MP3 files...")
 
@@ -93,18 +88,10 @@
                         "postaudio", process_text(self.reddit_object["thread_post"])
                     )
             elif settings.config["settings"]["storymodemethod"] == 1:
-<<<<<<< HEAD
-
-=======
->>>>>>> 6d01ff8b
                 for idx, text in track(enumerate(self.reddit_object["thread_post"])):
                     self.call_tts(f"postaudio-{idx}", process_text(text))
 
         else:
-<<<<<<< HEAD
-
-=======
->>>>>>> 6d01ff8b
             for idx, comment in track(
                 enumerate(self.reddit_object["comments"]), "Saving..."
             ):
@@ -166,17 +153,10 @@
 
     def call_tts(self, filename: str, text: str):
         self.tts_module.run(text, filepath=f"{self.path}/{filename}.mp3")
-<<<<<<< HEAD
-                # try:
-                #     self.length += MP3(f"{self.path}/{filename}.mp3").info.length
-                # except (MutagenError, HeaderNotFoundError):
-                #     self.length += sox.file_info.duration(f"{self.path}/{filename}.mp3")
-=======
         # try:
         #     self.length += MP3(f"{self.path}/{filename}.mp3").info.length
         # except (MutagenError, HeaderNotFoundError):
         #     self.length += sox.file_info.duration(f"{self.path}/{filename}.mp3")
->>>>>>> 6d01ff8b
         try:
             clip = AudioFileClip(f"{self.path}/{filename}.mp3")
             self.last_clip_length = clip.duration
@@ -198,11 +178,7 @@
         )
 
 
-<<<<<<< HEAD
-def process_text(text: str , clean : bool = True):
-=======
 def process_text(text: str, clean: bool = True):
->>>>>>> 6d01ff8b
     lang = settings.config["reddit"]["thread"]["post_lang"]
     new_text = sanitize_text(text) if clean else text
     if lang:
