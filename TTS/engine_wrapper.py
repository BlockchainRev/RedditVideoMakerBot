import os
import re
from pathlib import Path
from typing import Tuple

# import sox
# from mutagen import MutagenError
# from mutagen.mp3 import MP3, HeaderNotFoundError
import numpy as np
import translators as ts
from moviepy.audio.AudioClip import AudioClip
from moviepy.audio.fx.volumex import volumex
from moviepy.editor import AudioFileClip
from rich.progress import track

from utils import settings
from utils.console import print_step, print_substep
from utils.voice import sanitize_text

<<<<<<< HEAD
DEFAULT_MAX_LENGTH: int = 50  # video length variable
=======
DEFAULT_MAX_LENGTH: int = 50  # Video length variable, edit this on your own risk. It should work, but it's not supported
>>>>>>> bb65d2f6


class TTSEngine:

    """Calls the given TTS engine to reduce code duplication and allow multiple TTS engines.

    Args:
        tts_module            : The TTS module. Your module should handle the TTS itself and saving to the given path under the run method.
        reddit_object         : The reddit object that contains the posts to read.
        path (Optional)       : The unix style path to save the mp3 files to. This must not have leading or trailing slashes.
        max_length (Optional) : The maximum length of the mp3 files in total.

    Notes:
        tts_module must take the arguments text and filepath.
    """

    def __init__(
        self,
        tts_module,
        reddit_object: dict,
        path: str = "assets/temp/",
        max_length: int = DEFAULT_MAX_LENGTH,
        last_clip_length: int = 0,
    ):
        self.tts_module = tts_module()
        self.reddit_object = reddit_object

        self.redditid = re.sub(r"[^\w\s-]", "", reddit_object["thread_id"])
        self.path = path + self.redditid + "/mp3"
        self.max_length = max_length
        self.length = 0
        self.last_clip_length = last_clip_length

    def add_periods(
        self,
    ):  # adds periods to the end of paragraphs (where people often forget to put them) so tts doesn't blend sentences
        for comment in self.reddit_object["comments"]:
            # remove links
            regex_urls = r"((http|https)\:\/\/)?[a-zA-Z0-9\.\/\?\:@\-_=#]+\.([a-zA-Z]){2,6}([a-zA-Z0-9\.\&\/\?\:@\-_=#])*"
            comment["comment_body"] = re.sub(regex_urls, " ", comment["comment_body"])
            comment["comment_body"] = comment["comment_body"].replace("\n", ". ")
            comment["comment_body"] = re.sub(r'\bAI\b', 'A.I', comment["comment_body"])
            comment["comment_body"] = re.sub(r'\bAGI\b', 'A.G.I', comment["comment_body"])
            if comment["comment_body"][-1] != ".":
                comment["comment_body"] += "."
            comment["comment_body"] = comment["comment_body"].replace(". . .", ".")
            comment["comment_body"] = comment["comment_body"].replace(".. . ", ".")
            comment["comment_body"] = comment["comment_body"].replace(". . ", ".")
            comment["comment_body"] = re.sub(r'\."\.', '".', comment["comment_body"])
            print(comment["comment_body"])


    def run(self) -> Tuple[int, int]:
        Path(self.path).mkdir(parents=True, exist_ok=True)
        print_step("Saving Text to MP3 files...")

        self.add_periods()
        self.call_tts("title", process_text(self.reddit_object["thread_title"]))
        # processed_text = ##self.reddit_object["thread_post"] != ""
        idx = 0

        if settings.config["settings"]["storymode"]:
            if settings.config["settings"]["storymodemethod"] == 0:
                if len(self.reddit_object["thread_post"]) > self.tts_module.max_chars:
                    self.split_post(self.reddit_object["thread_post"], "postaudio")
                else:
                    self.call_tts(
                        "postaudio", process_text(self.reddit_object["thread_post"])
                    )
            elif settings.config["settings"]["storymodemethod"] == 1:
                for idx, text in track(enumerate(self.reddit_object["thread_post"])):
                    self.call_tts(f"postaudio-{idx}", process_text(text))

        else:
            for idx, comment in track(
                enumerate(self.reddit_object["comments"]), "Saving..."
            ):
                # ! Stop creating mp3 files if the length is greater than max length.
                if self.length > self.max_length and idx > 1:
                    self.length -= self.last_clip_length
                    idx -= 1
                    break
                if (
                    len(comment["comment_body"]) > self.tts_module.max_chars
                ):  # Split the comment if it is too long
                    self.split_post(comment["comment_body"], idx)  # Split the comment
                else:  # If the comment is not too long, just call the tts engine
                    self.call_tts(f"{idx}", process_text(comment["comment_body"]))

        print_substep("Saved Text to MP3 files successfully.", style="bold green")
        return self.length, idx

    def split_post(self, text: str, idx):
        split_files = []
        split_text = [
            x.group().strip()
            for x in re.finditer(
                r" *(((.|\n){0," + str(self.tts_module.max_chars) + "})(\.|.$))", text
            )
        ]
        self.create_silence_mp3()

        idy = None
        for idy, text_cut in enumerate(split_text):
            newtext = process_text(text_cut)
            # print(f"{idx}-{idy}: {newtext}\n")

            if not newtext or newtext.isspace():
                print("newtext was blank because sanitized split text resulted in none")
                continue
            else:
                self.call_tts(f"{idx}-{idy}.part", newtext)
                with open(f"{self.path}/list.txt", "w") as f:
                    for idz in range(0, len(split_text)):
                        f.write("file " + f"'{idx}-{idz}.part.mp3'" + "\n")
                    split_files.append(str(f"{self.path}/{idx}-{idy}.part.mp3"))
                    f.write("file " + f"'silence.mp3'" + "\n")

                os.system(
                    "ffmpeg -f concat -y -hide_banner -loglevel panic -safe 0 "
                    + "-i "
                    + f"{self.path}/list.txt "
                    + "-c copy "
                    + f"{self.path}/{idx}.mp3"
                )
        try:
            for i in range(0, len(split_files)):
                os.unlink(split_files[i])
        except FileNotFoundError as e:
            print("File not found: " + e.filename)
        except OSError:
            print("OSError")

    def call_tts(self, filename: str, text: str):
        self.tts_module.run(text, filepath=f"{self.path}/{filename}.mp3")
        # try:
        #     self.length += MP3(f"{self.path}/{filename}.mp3").info.length
        # except (MutagenError, HeaderNotFoundError):
        #     self.length += sox.file_info.duration(f"{self.path}/{filename}.mp3")
        try:
            clip = AudioFileClip(f"{self.path}/{filename}.mp3")
            self.last_clip_length = clip.duration
            self.length += clip.duration
            clip.close()
        except:
            self.length = 0

    def create_silence_mp3(self):
        silence_duration = settings.config["settings"]["tts"]["silence_duration"]
        silence = AudioClip(
            make_frame=lambda t: np.sin(440 * 2 * np.pi * t),
            duration=silence_duration,
            fps=44100,
        )
        silence = volumex(silence, 0)
        silence.write_audiofile(
            f"{self.path}/silence.mp3", fps=44100, verbose=False, logger=None
        )


def process_text(text: str, clean: bool = True):
    lang = settings.config["reddit"]["thread"]["post_lang"]
    new_text = sanitize_text(text) if clean else text
    if lang:
        print_substep("Translating Text...")
        translated_text = ts.google(text, to_language=lang)
        new_text = sanitize_text(translated_text)
    return new_text<|MERGE_RESOLUTION|>--- conflicted
+++ resolved
@@ -17,11 +17,9 @@
 from utils.console import print_step, print_substep
 from utils.voice import sanitize_text
 
-<<<<<<< HEAD
-DEFAULT_MAX_LENGTH: int = 50  # video length variable
-=======
+
 DEFAULT_MAX_LENGTH: int = 50  # Video length variable, edit this on your own risk. It should work, but it's not supported
->>>>>>> bb65d2f6
+
 
 
 class TTSEngine:
