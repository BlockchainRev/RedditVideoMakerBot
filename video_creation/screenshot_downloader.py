#!/usr/bin/env python3
from playwright.sync_api import sync_playwright, ViewportSize
from pathlib import Path
from rich.progress import track
from utils.console import print_step, print_substep
import json
from rich.console import Console
console = Console()


def download_screenshots_of_reddit_posts(reddit_object, screenshot_num, theme):
    """Downloads screenshots of reddit posts as they are seen on the web.

    Args:
        reddit_object: The Reddit Object you received in askreddit.py
        screenshot_num: The number of screenshots you want to download.
    """
    print_step("Downloading Screenshots of Reddit Posts 📷")

    # ! Make sure the reddit screenshots folder exists
    Path("assets/png").mkdir(parents=True, exist_ok=True)

    with sync_playwright() as p:
        print_substep("Launching Headless Browser...")

        browser = p.chromium.launch()
        context = browser.new_context()

        if theme.casefold() == "dark":
            cookie_file = open("video_creation/cookies.json")
            cookies = json.load(cookie_file)
            context.add_cookies(cookies)

        # Get the thread screenshot
        page = context.new_page()
        page.goto(reddit_object["thread_url"])
        page.set_viewport_size(ViewportSize(width=1920, height=1080))
        if page.locator('[data-testid="content-gate"]').is_visible():
            # This means the post is NSFW and requires to click the proceed button.

            print_substep("Post is NSFW. You are spicy...")
            page.locator('[data-testid="content-gate"] button').click()

        page.locator('[data-test-id="post-content"]').screenshot(
            path="assets/png/title.png"
        )

        for idx, comment in track(
            enumerate(reddit_object["comments"])
        ):

            #allow user to see what comment is being saved
            print_substep(f"Downloading screenshot {idx + 1}")
            
            # Stop if we have reached the screenshot_num
            if idx >= screenshot_num:
                break

            if page.locator('[data-testid="content-gate"]').is_visible():
                page.locator('[data-testid="content-gate"] button').click()

            page.goto(f'https://reddit.com{comment["comment_url"]}')
            page.locator(f"#t1_{comment['comment_id']}").screenshot(
                path=f"assets/png/comment_{idx}.png"
            )
<<<<<<< HEAD
            
        #let user know that the screenshots are done
        console.log(f"[bold green]Saved {idx + 1} screenshots.")
        
=======

        print_substep("Screenshots downloaded Successfully.", style="bold green")
>>>>>>> 2ac69da4
<|MERGE_RESOLUTION|>--- conflicted
+++ resolved
@@ -63,12 +63,7 @@
             page.locator(f"#t1_{comment['comment_id']}").screenshot(
                 path=f"assets/png/comment_{idx}.png"
             )
-<<<<<<< HEAD
             
         #let user know that the screenshots are done
         console.log(f"[bold green]Saved {idx + 1} screenshots.")
-        
-=======
-
-        print_substep("Screenshots downloaded Successfully.", style="bold green")
->>>>>>> 2ac69da4
+       