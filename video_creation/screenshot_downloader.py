import json
import re
from pathlib import Path
from typing import Dict

import translators as ts
from playwright.async_api import \
    async_playwright  # pylint: disable=unused-import
from playwright.sync_api import ViewportSize, sync_playwright
from rich.progress import track

from utils import settings
from utils.console import print_step, print_substep
from utils.imagenarator import imagemaker

# do not remove the above line





def get_screenshots_of_reddit_posts(reddit_object: dict, screenshot_num: int):
    """Downloads screenshots of reddit posts as seen on the web. Downloads to assets/temp/png

    Args:
        reddit_object (Dict): Reddit object received from reddit/subreddit.py
        screenshot_num (int): Number of screenshots to download
    """

    print_step("Downloading screenshots of reddit posts...")

    id = re.sub(r"[^\w\s-]", "", reddit_object["thread_id"])
    
    # ! Make sure the reddit screenshots folder exists
    Path(f"assets/temp/{id}/png").mkdir(parents=True, exist_ok=True)
    def download(cookie_file,num=None):
        screenshot_num=num
        with sync_playwright() as p:
            print_substep("Launching Headless Browser...")

            browser = p.chromium.launch()  #headless=False #to check for chrome view 
            context = browser.new_context()
            
            
            cookies = json.load(cookie_file)
            
            context.add_cookies(cookies)  # load preference cookies
            # Get the thread screenshot
            page = context.new_page()
            page.goto(reddit_object["thread_url"], timeout=0)
            page.set_viewport_size(ViewportSize(width=1080, height=1920))
            if page.locator('[data-testid="content-gate"]').is_visible():
                # This means the post is NSFW and requires to click the proceed button.

                print_substep("Post is NSFW. You are spicy...")
                page.locator('[data-testid="content-gate"] button').click()
                page.wait_for_load_state()  # Wait for page to fully load

                if page.locator('[data-click-id="text"] button').is_visible():
                    page.locator(
                        '[data-click-id="text"] button'
                    ).click()  # Remove "Click to see nsfw" Button in Screenshot

            # translate code

            if settings.config["reddit"]["thread"]["post_lang"]:
                print_substep("Translating post...")
                texts_in_tl = ts.google(
                    reddit_object["thread_title"],
                    to_language=settings.config["reddit"]["thread"]["post_lang"],
                )

                page.evaluate(
                    "tl_content => document.querySelector('[data-test-id=\"post-content\"] > div:nth-child(3) > div > div').textContent = tl_content",
                    texts_in_tl,
                )
            else:
                print_substep("Skipping translation...")
            postcontentpath = f"assets/temp/{id}/png/title.png"
            page.locator('[data-test-id="post-content"]').screenshot(path=postcontentpath)

            if settings.config["settings"]["storymode"]:
            
                try :   #new change
                    page.locator('[data-click-id="text"]').first.screenshot(
                        path=f"assets/temp/{id}/png/story_content.png"
                    )
                except:
                    exit
            if not settings.config["settings"]["storymode"] :
                for idx, comment in enumerate(
                    track(reddit_object["comments"], "Downloading screenshots...")
                ):
                    # Stop if we have reached the screenshot_num
                    if idx >= screenshot_num:
                        break

                    if page.locator('[data-testid="content-gate"]').is_visible():
                        page.locator('[data-testid="content-gate"] button').click()

                    page.goto(f'https://reddit.com{comment["comment_url"]}', timeout=0)

                    # translate code

                    if settings.config["reddit"]["thread"]["post_lang"]:
                        comment_tl = ts.google(
                            comment["comment_body"],
                            to_language=settings.config["reddit"]["thread"]["post_lang"],
                        )
                        page.evaluate(
                            '([tl_content, tl_id]) => document.querySelector(`#t1_${tl_id} > div:nth-child(2) > div > div[data-testid="comment"] > div`).textContent = tl_content',
                            [comment_tl, comment["comment_id"]],
                        )
                    try:
                        page.locator(f"#t1_{comment['comment_id']}").screenshot(
                            path=f"assets/temp/{id}/png/comment_{idx}.png"
                        )
                    except TimeoutError:
                        del reddit_object["comments"]
                        screenshot_num -= 1
                        print("TimeoutError: Skipping screenshot...")
                        continue
        print_substep("Screenshots downloaded Successfully.", style="bold green")
    # story=False
    theme=settings.config["settings"]["theme"]
    if theme == "dark":
        cookie_file = open("./video_creation/data/cookie-dark-mode.json", encoding="utf-8")
        bgcolor=(33,33,36,255)
        txtcolor=(240,240,240)
    else:
        cookie_file = open("./video_creation/data/cookie-light-mode.json", encoding="utf-8")
        bgcolor=(255,255,255,255)
        txtcolor=(0,0,0)
    if settings.config["settings"]["storymode"] :
                # if settings.config["settings"]["storymodemethode"] == 0:
                #     story=True
                        
<<<<<<< HEAD
                if settings.config["settings"]["storymodemethod"] == 1 :
=======
                if settings.config["settings"]["storymodemethod"] == 1:
>>>>>>> b1368167
                    # for idx,item in enumerate(reddit_object["thread_post"]):
                        imagemaker(theme=bgcolor,reddit_obj=reddit_object,txtclr=txtcolor)
    
    if settings.config["settings"]["storymodemethod"] == 0 or not settings.config["settings"]["storymode"] :
        download(cookie_file, screenshot_num)<|MERGE_RESOLUTION|>--- conflicted
+++ resolved
@@ -132,16 +132,9 @@
         bgcolor=(255,255,255,255)
         txtcolor=(0,0,0)
     if settings.config["settings"]["storymode"] :
-                # if settings.config["settings"]["storymodemethode"] == 0:
-                #     story=True
-                        
-<<<<<<< HEAD
-                if settings.config["settings"]["storymodemethod"] == 1 :
-=======
                 if settings.config["settings"]["storymodemethod"] == 1:
->>>>>>> b1368167
-                    # for idx,item in enumerate(reddit_object["thread_post"]):
-                        imagemaker(theme=bgcolor,reddit_obj=reddit_object,txtclr=txtcolor)
+                 # for idx,item in enumerate(reddit_object["thread_post"]):
+                    imagemaker(theme=bgcolor,reddit_obj=reddit_object,txtclr=txtcolor)
     
     if settings.config["settings"]["storymodemethod"] == 0 or not settings.config["settings"]["storymode"] :
         download(cookie_file, screenshot_num)