--- conflicted
+++ resolved
@@ -162,14 +162,13 @@
     #    # lowered_audio = audio_background.multiply_volume( # todo get this to work
     #    #    VOLUME_MULTIPLIER)  # lower volume by background_audio_volume, use with fx
     #    final.set_audio(final_audio)
-<<<<<<< HEAD
+
     final = Video(final).add_watermark(
         text=f"Background credit: {background_config[2]}", opacity=0.4, redditid=reddit_obj
      )
     
-=======
-    final = Video(final).add_watermark(text=f"Background credit: {background_config[2]}", opacity=0.4, redditid=reddit_obj)
->>>>>>> 82bd71d6
+
+   
     final.write_videofile(
         f"assets/temp/{id}/temp.mp4",
         fps=30,
