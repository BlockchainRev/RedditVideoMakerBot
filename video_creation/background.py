--- conflicted
+++ resolved
@@ -12,56 +12,6 @@
 from utils import settings
 from utils.CONSTANTS import background_options
 from utils.console import print_step, print_substep
-
-<<<<<<< HEAD
-# Supported Background. Can add/remove background video here....
-# <key>-<value> : key -> used as keyword for TOML file. value -> background configuration
-# Format (value):
-# 1. Youtube URI
-# 2. filename
-# 3. Citation (owner of the video)
-# 4. Position of image clips in the background. See moviepy reference for more information. (https://zulko.github.io/moviepy/ref/VideoClip/VideoClip.html#moviepy.video.VideoClip.VideoClip.set_position)
-background_options = {
-    "motor-gta": (  # Motor-GTA Racing
-        "https://www.youtube.com/watch?v=vw5L4xCPy9Q",
-        "bike-parkour-gta.mp4",
-        "Achy Gaming",
-        lambda t: ("center", 480 + t),
-    ),
-    "rocket-league": (  # Rocket League
-        "https://www.youtube.com/watch?v=2X9QGY__0II",
-        "rocket_league.mp4",
-        "Orbital Gameplay",
-        lambda t: ("center", 200 + t),
-    ),
-    "minecraft": (  # Minecraft parkour
-        "https://www.youtube.com/watch?v=n_Dv4JMiwK8",
-        "parkour.mp4",
-        "bbswitzer",
-        "center",
-    ),
-    "gta": (  # GTA Stunt Race
-        "https://www.youtube.com/watch?v=qGa9kWREOnE",
-        "gta-stunt-race.mp4",
-        "Achy Gaming",
-        lambda t: ("center", 480 + t),
-    ),
-    "csgo-surf": (  # CSGO Surf
-        "https://www.youtube.com/watch?v=E-8JlyO59Io",
-        "csgo-surf.mp4",
-        "Aki",
-        "center",
-    ),
-    "cluster-truck": (  # Cluster Truck Gameplay
-        "https://www.youtube.com/watch?v=uVKxtdMgJVU",
-        "cluster_truck.mp4",
-        "No Copyright Gameplay",
-        lambda t: ("center", 480 + t),
-    ),
-}
-
-=======
->>>>>>> a210011d
 
 def get_start_and_end_times(video_length: int, length_of_clip: int) -> Tuple[int, int]:
     """Generates a random interval of time to be used as the background of the video.
