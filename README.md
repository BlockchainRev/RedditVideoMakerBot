# Reddit Video Maker Bot 🎥

https://user-images.githubusercontent.com/6053155/170525726-2db23ae0-97b8-4bd1-8c95-00da60ce099f.mp4

All done WITHOUT video editing or asset compiling. Just pure ✨programming magic✨.

Created by Lewis Menelaws & [TMRRW](https://tmrrwinc.ca)

[<picture>

  <source media="(prefers-color-scheme: dark)" srcset="https://user-images.githubusercontent.com/6053155/170528535-e274dc0b-7972-4b27-af22-637f8c370133.png">
  <source media="(prefers-color-scheme: light)" srcset="https://user-images.githubusercontent.com/6053155/170528582-cb6671e7-5a2f-4bd4-a048-0e6cfa54f0f7.png">
  <img src="https://user-images.githubusercontent.com/6053155/170528582-cb6671e7-5a2f-4bd4-a048-0e6cfa54f0f7.png" width="350">
</picture>](https://tmrrwinc.ca)

## Motivation 🤔

These videos on TikTok, YouTube and Instagram get MILLIONS of views across all platforms and require very little effort. The only original thing being done is the editing and gathering of all materials...

... but what if we can automate that process? 🤔

## Disclaimers 🚨

-   This is purely for fun purposes.
-   **At the moment**, this repository won't attempt to upload this content through this bot. It will give you a file that you will then have to upload manually. This is for the sake of avoiding any sort of community guideline issues.

## Requirements

-   Python 3.6+
-   Playwright (this should install automatically during installation)

## Installation 👩‍💻

1. Clone this repository
2. Rename `.env.template` to `.env` and replace all values with the appropriate fields. To get Reddit keys (**required**), visit [the Reddit Apps page.](https://www.reddit.com/prefs/apps) TL;DR set up an app that is a "script". Copy your keys into the `.env` file, along with whether your account uses two-factor authentication.
3. Run `pip3 install -r requirements.txt`
4. Run `playwright install` and `playwright install-deps`.
5. Run `python3 main.py`
6. Enjoy 😎

If you want to see more detailed guide, please refer to the official [documentation](https://luka-hietala.gitbook.io/documentation-for-the-reddit-bot/).
\*The Documentation is still being developed and worked on, please be patient as we change / add new knowledge!

## Contributing & Ways to improve 📈

In its current state, this bot does exactly what it needs to do. However, lots of improvements can be made.

I have tried to simplify the code so anyone can read it and start contributing at any skill level. Don't be shy :) contribute!

<<<<<<< HEAD
- [ ] Allowing users to choose a reddit thread instead of being randomized.
- [x] Allowing users to choose a background that is picked instead of the Minecraft one.
- [x] Allowing users to choose between any subreddit.
- [ ] Allowing users to change voice.
- [ ] Creating better documentation and adding a command line interface.
=======
-   [x] Allowing users to choose a reddit thread instead of being randomized.
-   [ ] Allowing users to choose a background that is picked instead of the Minecraft one.
-   [x] Allowing users to choose between any subreddit.
-   [ ] Allowing users to change voice.
-   [ ] Creating better documentation and adding a command line interface.
>>>>>>> be397a02
<|MERGE_RESOLUTION|>--- conflicted
+++ resolved
@@ -47,16 +47,8 @@
 
 I have tried to simplify the code so anyone can read it and start contributing at any skill level. Don't be shy :) contribute!
 
-<<<<<<< HEAD
-- [ ] Allowing users to choose a reddit thread instead of being randomized.
-- [x] Allowing users to choose a background that is picked instead of the Minecraft one.
-- [x] Allowing users to choose between any subreddit.
-- [ ] Allowing users to change voice.
-- [ ] Creating better documentation and adding a command line interface.
-=======
 -   [x] Allowing users to choose a reddit thread instead of being randomized.
--   [ ] Allowing users to choose a background that is picked instead of the Minecraft one.
+-   [x] Allowing users to choose a background that is picked instead of the Minecraft one.
 -   [x] Allowing users to choose between any subreddit.
 -   [ ] Allowing users to change voice.
--   [ ] Creating better documentation and adding a command line interface.
->>>>>>> be397a02
+-   [ ] Creating better documentation and adding a command line interface.