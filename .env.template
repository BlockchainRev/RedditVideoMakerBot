REDDIT_CLIENT_ID=""
REDDIT_CLIENT_SECRET=""
REDDIT_USERNAME=""
REDDIT_PASSWORD=""

SUBREDDIT=""

# Valid options are "yes" and "no" 
REDDIT_2FA=""

# Valid options are "light" and "dark"
THEME=""

# Range is 0 -> 1
<<<<<<< HEAD
OPACITY=".9"
=======
OPACITY="0.9"
>>>>>>> 102f7916
<|MERGE_RESOLUTION|>--- conflicted
+++ resolved
@@ -2,18 +2,14 @@
 REDDIT_CLIENT_SECRET=""
 REDDIT_USERNAME=""
 REDDIT_PASSWORD=""
-
-SUBREDDIT=""
-
 # Valid options are "yes" and "no" 
 REDDIT_2FA=""
 
 # Valid options are "light" and "dark"
 THEME=""
 
+# Enter a subreddit, e.g. "AskReddit"
+SUBREDDIT=""
+
 # Range is 0 -> 1
-<<<<<<< HEAD
-OPACITY=".9"
-=======
-OPACITY="0.9"
->>>>>>> 102f7916
+OPACITY=""